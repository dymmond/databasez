[build-system]
requires = ["hatchling"]
build-backend = "hatchling.build"

[project]
name = "databasez"
description = "Async database support for Python."
long_description = "Async database support for Python."
readme = "README.md"
requires-python = ">=3.9"
dynamic = ['version']
authors = [{ name = "Tiago Silva", email = "tiago.arasilva@gmail.com" }]
classifiers = [
    "Intended Audience :: Information Technology",
    "Intended Audience :: System Administrators",
    "Operating System :: OS Independent",
    "Programming Language :: Python :: 3",
    "Programming Language :: Python",
    "Topic :: Internet",
    "Topic :: Software Development :: Libraries :: Application Frameworks",
    "Topic :: Software Development :: Libraries :: Python Modules",
    "Topic :: Software Development :: Libraries",
    "Topic :: Software Development",
    "Typing :: Typed",
    "Development Status :: 5 - Production/Stable",
    "Environment :: Web Environment",
    "Framework :: AsyncIO",
    "Framework :: AnyIO",
    "Intended Audience :: Developers",
    "License :: OSI Approved :: BSD License",
    "Programming Language :: Python :: 3 :: Only",
    "Programming Language :: Python :: 3.9",
    "Programming Language :: Python :: 3.10",
    "Programming Language :: Python :: 3.11",
    "Programming Language :: Python :: 3.12",
<<<<<<< HEAD
    "Programming Language :: Python :: 3.13",
    "Topic :: Internet :: WWW/HTTP :: HTTP Servers",
    "Topic :: Internet :: WWW/HTTP",
=======
>>>>>>> 20075860
]
dependencies = ["sqlalchemy[asyncio]>=2.0.25,<2.1", "orjson", "sqlalchemy_utils>=0.40.0"]
keywords = [
    "mysql",
    "postgres",
    "sqlalchemy",
    "sqlite",
    "asyncio",
    "esmerald",
    "saffier",
    "jdbc"
]

[project.urls]
Homepage = "https://github.com/dymmond/databasez"
Documentation = "https://databasez.tarsild/"
Changelog = "https://databasez.dymmond.com/release-notes/"
Funding = "https://github.com/sponsors/tarsil"
Source = "https://github.com/dymmond/databasez"

[project.optional-dependencies]
# for preventing failures
testing = []
aiomysql = ["aiomysql"]
aioodbc = ["aioodbc"]
aiosqlite = ["aiosqlite"]
asyncpg = ["asyncpg"]
jdbc = ["jpype1"]
# without aio, async prefix
odbc = ["aioodbc"]
mysql = ["asyncmy"]
postgresql = ["asyncpg"]
sqlite = ["aiosqlite"]

all = ["databasez[jdbc,mysql,aiomysql,odbc,postgresql,sqlite]"]

[tool.hatch.version]
path = "databasez/__init__.py"


[tool.mypy]
strict = true
disallow_any_generics = false
disallow_untyped_decorators = true
implicit_reexport = true
disallow_incomplete_defs = true
disable_error_code = "attr-defined"
disallow_untyped_defs = true
ignore_missing_imports = true
no_implicit_optional = true

[tool.ruff]
extend-exclude = ["docs"]
line-length = 99
indent-width = 4
fix = true


[tool.ruff.lint]
select = [
    "E", # pycodestyle errors
    "W", # pycodestyle warnings
    "F", # pyflakes
    "C", # flake8-comprehensions
    "B", # flake8-bugbear
    "I", # isort
    "ASYNC", # ASYNC
    "UP",
    "SIM", # simplification
]

ignore = [
    "B008", # do not perform function calls in argument defaults
    "C901", # too complex
    "E712", # Comparison to True should be cond is True
]


[tool.ruff.lint.per-file-ignores]
"docs_src/*" = ["ASYNC", "F704", "B007"]

[tool.ruff.lint.isort]
known-third-party = ["esmerald", "starlette"]

[tool.ruff.lint.pycodestyle]
max-line-length = 120
max-doc-length = 120

[[tool.mypy.overrides]]
module = "databasez.tests.*"
ignore_missing_imports = true
check_untyped_defs = true

[[tool.mypy.overrides]]
module = ["sqlalchemy.*", "asyncpg", "alembic", "sqlalchemy_utils.*"]
ignore_missing_imports = true
ignore_errors = true

[[tool.mypy.overrides]]
module = "docs_src.*"
ignore_errors = true

[tool.pytest.ini_options]
addopts = ["--strict-config", "--strict-markers", "--pdbcls=IPython.terminal.debugger:Pdb"]
xfail_strict = true
junit_family = "xunit2"
setup_timeout = 5
execution_timeout = 10
teardown_timeout = 5
asyncio_default_fixture_loop_scope = "module"
reruns = 1
reruns_delay = 1

[tool.hatch.build.targets.sdist]
include = ["/databasez"]


[tool.hatch.envs.default]
features = ["all"]
extra-dependencies = [
    "ipdb>=0.13.13",
    "pre-commit>=2.17.0,<4.0.0",
]

[tool.hatch.envs.default.scripts]
clean_pyc = "find . -type f -name \"*.pyc\" -delete"
clean_pycache = "find . -type d -name \"*__pycache__*\" -delete"

[tool.hatch.envs.docs]
dependencies = [
    "mkautodoc>=0.2.0,<0.3.0",
    "mkdocs>=1.4.2,<2.0.0",
    "mkdocs-material>=9.4.4,<10.0.0",
    "mdx-include>=1.4.1,<2.0.0",
    "mkdocs-macros-plugin>=1.0.0,<2.0.0",
    "mkdocstrings>=0.19.0,<0.26.0",
    "pyyaml>=5.3.1,<7.0.0",
]
[tool.hatch.envs.docs.scripts]
build = "mkdocs build"
serve = "mkdocs serve --dev-addr localhost:8000"



[tool.hatch.envs.test]
features = ["all"]
extra-dependencies = [
    "mypy>=1.1.0,<2.0.0",
    "psycopg[binary]",
]

[tool.hatch.envs.test.scripts]
check_types = "mypy -p databasez"


[tool.hatch.envs.hatch-test]
features = ["all"]

extra-dependencies = [
    "ipdb>=0.13.13",
    "esmerald>=1.1.0",
    "mypy>=1.1.0,<2.0.0",
    "starlette>=0.26.1",
    "httpx",
    "psycopg[binary]",
    "pyodbc",
    "pytest-timeouts",
    "pytest-rerunfailures",
    "pytest-asyncio",
    "anyio",
    "uvloop"
]

[tool.hatch.envs.hatch-test.env-vars]
TEST_DATABASE_URLS = """
sqlite+aiosqlite:///testsuite.sqlite3,\
mysql+aiomysql://username:passwsss*1348394#%40@localhost:3306/testsuite,\
mysql+asyncmy://username:passwsss*1348394#%40@localhost:3306/testsuite,\
postgresql+psycopg://username:passwsss*1348394#%40@localhost:5432/testsuite,\
postgresql+asyncpg://username:passwsss*1348394#%40@localhost:5432/testsuite,\
mssql+aioodbc://sa:Mssql123mssql-%40@localhost:1433/master?driver=ODBC+Driver+18+for+SQL+Server&TrustServerCertificate=yes&Encrypt=Optional\
"""<|MERGE_RESOLUTION|>--- conflicted
+++ resolved
@@ -33,12 +33,7 @@
     "Programming Language :: Python :: 3.10",
     "Programming Language :: Python :: 3.11",
     "Programming Language :: Python :: 3.12",
-<<<<<<< HEAD
     "Programming Language :: Python :: 3.13",
-    "Topic :: Internet :: WWW/HTTP :: HTTP Servers",
-    "Topic :: Internet :: WWW/HTTP",
-=======
->>>>>>> 20075860
 ]
 dependencies = ["sqlalchemy[asyncio]>=2.0.25,<2.1", "orjson", "sqlalchemy_utils>=0.40.0"]
 keywords = [
